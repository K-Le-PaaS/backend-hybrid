--- conflicted
+++ resolved
@@ -3,7 +3,6 @@
 from pydantic import Field
 from pydantic import ConfigDict
 from typing import Dict
-import secrets
 
 
 class Settings(BaseSettings):
@@ -17,11 +16,8 @@
     app_name: str = Field(default="K-Le-PaaS Backend Hybrid")
     app_version: str = Field(default="0.1.0")
 
-    # Vertex AI / Gemini
-    gcp_project: str | None = None
-    gcp_location: str | None = "europe-west4"
+    # Gemini API
     gemini_model: str | None = "gemini-2.0-flash"
-    # Authentication expects ADC or service account via env; optional here
 
     # GitHub Webhook
     github_webhook_secret: str | None = None
@@ -36,8 +32,6 @@
     rabbitmq_bridge_url: str | None = Field(default="http://localhost:8001/health")
     prometheus_health_url: str | None = None
     database_url: str | None = None
-    # Frontend base URL for redirects (e.g., https://app.example.com)
-    frontend_base_url: str | None = None
     
     # Alertmanager
     alertmanager_url: str | None = None
@@ -47,10 +41,6 @@
     enable_k8s_deploy: bool = False
     k8s_staging_namespace: str = "staging"
     k8s_image_pull_secret: str | None = "ncp-cr"
-    
-    # Kubernetes Config 경로 (환경별 다른 클러스터 사용 시)
-    k8s_config_file: str | None = Field(default=None, description="Kubeconfig 파일 경로 (기본: ~/.kube/config)")
-    k8s_context: str | None = Field(default=None, description="사용할 Kubernetes context")
 
     # MCP trigger (optional)
     mcp_trigger_provider: str | None = None
@@ -58,29 +48,14 @@
     
     # MCP Git Agent 설정
     mcp_git_agent_enabled: bool = Field(default=True, description="MCP 네이티브 Git 에이전트 사용 여부")
-    mcp_default_cloud_provider: str = Field(default="gcp", description="기본 클라우드 프로바이더 (gcp/ncp)")
+    mcp_default_cloud_provider: str = Field(default="ncp", description="기본 클라우드 프로바이더 (gcp/ncp)")
     mcp_git_agent_timeout: int = Field(default=300, description="MCP Git 에이전트 타임아웃 (초)")
     
-    # GCP Git Agent 설정
-    gcp_git_agent_url: str | None = Field(default="http://gcp-git-agent:8001", description="GCP Git Agent URL")
-    gcp_project_id: str | None = None
-    gcp_gcr_region: str = Field(default="asia-northeast3", description="GCP Container Registry 지역")
     
-    # NCP 설정
+    # NCP Git Agent 설정
     ncp_git_agent_url: str | None = Field(default="http://ncp-git-agent:8001", description="NCP Git Agent URL")
     ncp_container_registry_url: str | None = None
     ncp_region: str = Field(default="KR", description="NCP 지역")
-    ncp_access_key: str | None = None
-    ncp_secret_key: str | None = None
-    ncp_api_gw: str | None = Field(default="https://ncloud.apigw.ntruss.com")
-    ncp_sourcecommit_endpoint: str | None = Field(default=None, description="SourceCommit API endpoint")
-    
-    # NCP SourceDeploy 설정
-    ncp_sourcedeploy_endpoint: str | None = Field(default="https://sourcedeploy.apigw.ntruss.com", description="SourceDeploy API endpoint")
-    ncp_nks_cluster_id: str | None = None
-    ncp_sourcecommit_username: str | None = Field(default=None, description="SourceCommit username")
-    ncp_sourcecommit_password: str | None = Field(default=None, description="SourceCommit password")
-    ncp_sourcecommit_project_id: str | None = Field(default=None, description="SourceCommit project ID")
 
     # Slack
     slack_webhook_url: str | None = None
@@ -122,7 +97,7 @@
     learning_ttl: int = Field(default=2592000, description="학습 데이터 TTL (초)")
     
     # Model Performance Tracking
-    model_performance_tracking: bool = Field(default=True, description="모델 성능 추적 활성화")
+    llm_performance_tracking: bool = Field(default=True, description="모델 성능 추적 활성화")
     performance_tracking_ttl: int = Field(default=7776000, description="성능 추적 데이터 TTL (초)")
     
     # Learning Weights
@@ -143,7 +118,7 @@
     gemini_api_key: str | None = None
     
     # Model Selection Strategy
-    model_selection_strategy: str = Field(default="confidence_based", description="모델 선택 전략 (confidence_based, performance_based, hybrid)")
+    llm_selection_strategy: str = Field(default="confidence_based", description="모델 선택 전략 (confidence_based, performance_based, hybrid)")
     confidence_threshold: float = Field(default=0.7, description="신뢰도 임계값")
     performance_weight: float = Field(default=0.3, description="성능 가중치")
     
@@ -167,17 +142,7 @@
     github_client_secret: str | None = None
     
     # JWT Configuration
-<<<<<<< HEAD
-    # 프로덕션에서는 환경변수 KLEPAAS_SECRET_KEY를 반드시 설정하세요.
-    # 기본값은 개발 편의를 위한 임의 키입니다.
-    secret_key: str = Field(default_factory=lambda: secrets.token_hex(32), description="JWT secret key")
-=======
     secret_key: str = Field(default="your-secret-key-here", description="JWT secret key")
-    
-    # Frontend/Backend URLs
-    frontend_url: str = Field(default="http://localhost:3000", description="Frontend application URL")
-    backend_url: str = Field(default="http://localhost:8000", description="Backend application URL")
->>>>>>> c0c3a8ec
 
     
 
@@ -185,7 +150,3 @@
 def get_settings() -> Settings:
     return Settings()  # type: ignore[call-arg]
 
-
-# 기존 코드와의 호환성을 위한 settings 인스턴스
-settings = get_settings()
-
