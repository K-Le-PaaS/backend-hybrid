--- conflicted
+++ resolved
@@ -6,16 +6,15 @@
 
 
 class Settings(BaseSettings):
-<<<<<<< HEAD
-    model_config = ConfigDict(env_prefix="KLEPAAS_", extra="ignore", protected_namespaces=("settings_",))
-=======
     model_config = ConfigDict(env_prefix="KLEPAAS_", extra="ignore", protected_namespaces=('settings_',))
->>>>>>> 162ec99e
     app_name: str = Field(default="K-Le-PaaS Backend Hybrid")
     app_version: str = Field(default="0.1.0")
 
-    # Gemini API
+    # Vertex AI / Gemini
+    gcp_project: str | None = None
+    gcp_location: str | None = "europe-west4"
     gemini_model: str | None = "gemini-2.0-flash"
+    # Authentication expects ADC or service account via env; optional here
 
     # GitHub Webhook
     github_webhook_secret: str | None = None
@@ -46,9 +45,13 @@
     
     # MCP Git Agent 설정
     mcp_git_agent_enabled: bool = Field(default=True, description="MCP 네이티브 Git 에이전트 사용 여부")
-    mcp_default_cloud_provider: str = Field(default="ncp", description="기본 클라우드 프로바이더 (gcp/ncp)")
+    mcp_default_cloud_provider: str = Field(default="gcp", description="기본 클라우드 프로바이더 (gcp/ncp)")
     mcp_git_agent_timeout: int = Field(default=300, description="MCP Git 에이전트 타임아웃 (초)")
     
+    # GCP Git Agent 설정
+    gcp_git_agent_url: str | None = Field(default="http://gcp-git-agent:8001", description="GCP Git Agent URL")
+    gcp_project_id: str | None = None
+    gcp_gcr_region: str = Field(default="asia-northeast3", description="GCP Container Registry 지역")
     
     # NCP 설정
     ncp_git_agent_url: str | None = Field(default="http://ncp-git-agent:8001", description="NCP Git Agent URL")
@@ -106,7 +109,7 @@
     learning_ttl: int = Field(default=2592000, description="학습 데이터 TTL (초)")
     
     # Model Performance Tracking
-    llm_performance_tracking: bool = Field(default=True, description="모델 성능 추적 활성화")
+    model_performance_tracking: bool = Field(default=True, description="모델 성능 추적 활성화")
     performance_tracking_ttl: int = Field(default=7776000, description="성능 추적 데이터 TTL (초)")
     
     # Learning Weights
@@ -127,7 +130,7 @@
     gemini_api_key: str | None = None
     
     # Model Selection Strategy
-    llm_selection_strategy: str = Field(default="confidence_based", description="모델 선택 전략 (confidence_based, performance_based, hybrid)")
+    model_selection_strategy: str = Field(default="confidence_based", description="모델 선택 전략 (confidence_based, performance_based, hybrid)")
     confidence_threshold: float = Field(default=0.7, description="신뢰도 임계값")
     performance_weight: float = Field(default=0.3, description="성능 가중치")
     
