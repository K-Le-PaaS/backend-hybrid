--- conflicted
+++ resolved
@@ -354,22 +354,4 @@
         sys.exit(1)
 
 if __name__ == "__main__":
-<<<<<<< HEAD
-    asyncio.run(run_integration_tests())
-
-
-
-
-
-
-
-
-
-
-
-
-
-
-=======
-    asyncio.run(main())
->>>>>>> 162ec99e
+    asyncio.run(main())